--- conflicted
+++ resolved
@@ -25,12 +25,9 @@
                 typeof(DictionaryIntKeyBenchmark),
                 typeof(DictionaryStringKeyBenchmark),
                 typeof(EnumMemberAttributeBenchmark),
-<<<<<<< HEAD
+                typeof(ForEachBenchmark),
                 typeof(EnumAttributeBenchmark),
                 typeof(EnumAttributesBenchmark),
-=======
-                typeof(ForEachBenchmark),
->>>>>>> bbe25af1
             });
             switcher.Run(args, new BenchmarkConfig());
         }
